import React, { useState, useEffect } from 'react';
import { Trash, Clock, Calendar, Info, ArrowRight } from 'lucide-react';
import { ScheduleMetadata, getAllScheduleMetadata, deleteSchedule } from '@/lib/utils/storage';
<<<<<<< HEAD
=======
// import { RotationPattern } from '@/types/rotation';
>>>>>>> dc55f6b6
import { formatDistanceToNow } from 'date-fns';

interface SavedSchedulesProps {
  onLoadSchedule: (scheduleId: string) => void;
  className?: string;
}

export function SavedSchedules({ onLoadSchedule, className = '' }: SavedSchedulesProps) {
  const [savedSchedules, setSavedSchedules] = useState<ScheduleMetadata[]>([]);
  const [isLoading, setIsLoading] = useState(true);

  useEffect(() => {
    // Load saved schedules when component mounts
    loadSavedSchedules();
  }, []);

  const loadSavedSchedules = () => {
    setIsLoading(true);
    // Load schedules from localStorage
    const schedules = getAllScheduleMetadata();
    setSavedSchedules(schedules);
    setIsLoading(false);
  };

  const handleDeleteSchedule = (e: React.MouseEvent, scheduleId: string) => {
    e.stopPropagation(); // Prevent triggering the parent onClick
    
    if (window.confirm('Are you sure you want to delete this schedule?')) {
      deleteSchedule(scheduleId);
      loadSavedSchedules(); // Refresh the list
    }
  };

  const formatDate = (dateString: string) => {
    try {
      const date = new Date(dateString);
      return date.toLocaleDateString('en-US', { 
        year: 'numeric', 
        month: 'short', 
        day: 'numeric' 
      });
<<<<<<< HEAD
    } catch (_) {
=======
    } catch {
>>>>>>> dc55f6b6
      return 'Invalid date';
    }
  };

  const getTimeAgo = (dateString: string) => {
    try {
      const date = new Date(dateString);
      return formatDistanceToNow(date, { addSuffix: true });
<<<<<<< HEAD
    } catch (_) {
=======
    } catch {
>>>>>>> dc55f6b6
      return 'Unknown time';
    }
  };

  if (isLoading) {
    return (
      <div className={`${className} flex items-center justify-center p-8`}>
        <div className="animate-pulse">Loading saved schedules...</div>
      </div>
    );
  }

  if (savedSchedules.length === 0) {
    return (
      <div className={`${className} flex flex-col items-center justify-center p-8 text-center`}>
        <Info className="w-12 h-12 mb-4 text-gray-300" />
        <h3 className="text-lg font-medium text-gray-700 mb-2">No Saved Schedules</h3>
        <p className="text-gray-500 text-sm">
          Your schedules will appear here once you create and save them.
        </p>
      </div>
    );
  }

  return (
    <div className={`${className}`}>
      <h3 className="text-lg font-medium mb-4 text-gray-700">Your Saved Schedules</h3>
      
      <div className="space-y-3">
        {savedSchedules.map((schedule) => (
          <div 
            key={schedule.id}
            onClick={() => onLoadSchedule(schedule.id)}
            className="backdrop-blur-xl bg-white/30 rounded-xl shadow-sm border border-white/30 
              transition-all duration-300 hover:shadow-md hover:bg-white/40 cursor-pointer group"
          >
            <div className="px-4 py-3">
              <div className="flex justify-between items-start">
                <div>
                  <h4 className="font-medium text-gray-800 group-hover:text-black transition-colors">
                    {schedule.name || `${schedule.rotationPattern} Schedule`}
                  </h4>
                  
                  <div className="mt-1 space-y-1">
                    <div className="flex items-center text-xs text-gray-500">
                      <Calendar className="w-3 h-3 mr-1.5" />
                      <span>Starts: {formatDate(schedule.startDate)}</span>
                    </div>
                    
                    <div className="flex items-center text-xs text-gray-500">
                      <Clock className="w-3 h-3 mr-1.5" />
                      <span>Modified: {getTimeAgo(schedule.updatedAt)}</span>
                    </div>
                  </div>
                </div>
                
                <div className="flex items-center space-x-2">
                  <button 
                    onClick={(e) => handleDeleteSchedule(e, schedule.id)}
                    className="text-gray-400 hover:text-red-500 p-1 transition-colors rounded-full hover:bg-white/50"
                  >
                    <Trash className="w-4 h-4" />
                  </button>
                  
                  <ArrowRight className="w-4 h-4 text-gray-400 group-hover:text-black transition-all transform group-hover:translate-x-1" />
                </div>
              </div>
              
              <div className="mt-2">
                <span className="inline-flex items-center rounded-full bg-blue-50 px-2 py-1 text-xs font-medium text-blue-700 ring-1 ring-inset ring-blue-700/10">
                  {schedule.rotationPattern} Rotation
                </span>
              </div>
            </div>
          </div>
        ))}
      </div>
    </div>
  );
}<|MERGE_RESOLUTION|>--- conflicted
+++ resolved
@@ -1,10 +1,7 @@
 import React, { useState, useEffect } from 'react';
 import { Trash, Clock, Calendar, Info, ArrowRight } from 'lucide-react';
 import { ScheduleMetadata, getAllScheduleMetadata, deleteSchedule } from '@/lib/utils/storage';
-<<<<<<< HEAD
-=======
 // import { RotationPattern } from '@/types/rotation';
->>>>>>> dc55f6b6
 import { formatDistanceToNow } from 'date-fns';
 
 interface SavedSchedulesProps {
@@ -46,11 +43,7 @@
         month: 'short', 
         day: 'numeric' 
       });
-<<<<<<< HEAD
-    } catch (_) {
-=======
     } catch {
->>>>>>> dc55f6b6
       return 'Invalid date';
     }
   };
@@ -59,11 +52,7 @@
     try {
       const date = new Date(dateString);
       return formatDistanceToNow(date, { addSuffix: true });
-<<<<<<< HEAD
-    } catch (_) {
-=======
     } catch {
->>>>>>> dc55f6b6
       return 'Unknown time';
     }
   };
