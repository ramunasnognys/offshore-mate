@tailwind base;
@tailwind components;
@tailwind utilities;

/* Custom animation for notifications */
@keyframes fadeInOut {
  0% { opacity: 0; transform: translateY(-10px); }
  10% { opacity: 1; transform: translateY(0); }
  90% { opacity: 1; transform: translateY(0); }
  100% { opacity: 0; transform: translateY(-10px); }
<<<<<<< HEAD
}

.animate-fade-in-out {
  animation: fadeInOut 3s ease-in-out;
}

@layer base {
  :root {
    --background: 0 0% 100%;
    --foreground: 222.2 84% 4.9%;
    /* ... rest of your CSS variables ... */
  }
=======
>>>>>>> 8b5b6657
}

.animate-fade-in-out {
  animation: fadeInOut 3s ease-in-out;
}

@layer base {
  :root {
    --background: 0 0% 100%;
    --foreground: 222.2 84% 4.9%;

    --card: 0 0% 100%;
    --card-foreground: 222.2 84% 4.9%;
 
    --popover: 0 0% 100%;
    --popover-foreground: 222.2 84% 4.9%;
 
    --primary: 222.2 47.4% 11.2%;
    --primary-foreground: 210 40% 98%;
 
    --secondary: 210 40% 96.1%;
    --secondary-foreground: 222.2 47.4% 11.2%;
 
    --muted: 210 40% 96.1%;
    --muted-foreground: 215.4 16.3% 46.9%;
 
    --accent: 210 40% 96.1%;
    --accent-foreground: 222.2 47.4% 11.2%;
 
    --destructive: 0 84.2% 60.2%;
    --destructive-foreground: 210 40% 98%;

    --border: 214.3 31.8% 91.4%;
    --input: 214.3 31.8% 91.4%;
    --ring: 222.2 84% 4.9%;
 
    --radius: 0.5rem;
  }
 
  .dark {
    --background: 222.2 84% 4.9%;
    --foreground: 210 40% 98%;
 
    --card: 222.2 84% 4.9%;
    --card-foreground: 210 40% 98%;
 
    --popover: 222.2 84% 4.9%;
    --popover-foreground: 210 40% 98%;
 
    --primary: 210 40% 98%;
    --primary-foreground: 222.2 47.4% 11.2%;
 
    --secondary: 217.2 32.6% 17.5%;
    --secondary-foreground: 210 40% 98%;
 
    --muted: 217.2 32.6% 17.5%;
    --muted-foreground: 215 20.2% 65.1%;
 
    --accent: 217.2 32.6% 17.5%;
    --accent-foreground: 210 40% 98%;
 
    --destructive: 0 62.8% 30.6%;
    --destructive-foreground: 210 40% 98%;
 
    --border: 217.2 32.6% 17.5%;
    --input: 217.2 32.6% 17.5%;
    --ring: 212.7 26.8% 83.9%;
  }
}
 
@layer base {
  * {
    @apply border-border;
  }
  body {
    @apply bg-background text-foreground;
  }
}<|MERGE_RESOLUTION|>--- conflicted
+++ resolved
@@ -8,21 +8,6 @@
   10% { opacity: 1; transform: translateY(0); }
   90% { opacity: 1; transform: translateY(0); }
   100% { opacity: 0; transform: translateY(-10px); }
-<<<<<<< HEAD
-}
-
-.animate-fade-in-out {
-  animation: fadeInOut 3s ease-in-out;
-}
-
-@layer base {
-  :root {
-    --background: 0 0% 100%;
-    --foreground: 222.2 84% 4.9%;
-    /* ... rest of your CSS variables ... */
-  }
-=======
->>>>>>> 8b5b6657
 }
 
 .animate-fade-in-out {
